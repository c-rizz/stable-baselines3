--- conflicted
+++ resolved
@@ -49,7 +49,6 @@
     model.learn(total_timesteps=1000, eval_freq=500)
 
 
-<<<<<<< HEAD
 def test_crr(tmp_path):
     model = TQC('MlpPolicy', 'Pendulum-v0', policy_kwargs=dict(net_arch=[64, 64]),
                 learning_starts=0, verbose=1, create_eval_env=True,
@@ -69,8 +68,6 @@
         print(evaluate_policy(model, model.get_env()))
 
 
-=======
->>>>>>> 1a06614f
 def test_dqn():
     model = DQN('MlpPolicy', 'CartPole-v1', policy_kwargs=dict(net_arch=[64, 64]),
                 learning_starts=500, buffer_size=500, learning_rate=3e-4, verbose=1, create_eval_env=True)
